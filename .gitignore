/build
<<<<<<< HEAD
.DS_Store
=======
.gradle/
>>>>>>> 43854dae
<|MERGE_RESOLUTION|>--- conflicted
+++ resolved
@@ -1,6 +1,3 @@
 /build
-<<<<<<< HEAD
 .DS_Store
-=======
-.gradle/
->>>>>>> 43854dae
+.gradle/